--- conflicted
+++ resolved
@@ -142,22 +142,14 @@
     <td></td>
   </tr>
   <tr>
-<<<<<<< HEAD
-    <td>Kismatic package of Kubernetes Master 1.5.1-2</td>
-=======
     <td>Kismatic package of Kubernetes Master 1.5.1-3</td>
->>>>>>> 9df1c8a4
     <td>Kubernetes</td>
     <td></td>
     <td>yes </td>
     <td></td>
   </tr>
   <tr>
-<<<<<<< HEAD
-    <td>Kismatic package of Kubernetes Worker 1.5.1-2</td>
-=======
     <td>Kismatic package of Kubernetes Worker 1.5.1-3</td>
->>>>>>> 9df1c8a4
     <td>Kubernetes</td>
     <td></td>
     <td></td>
