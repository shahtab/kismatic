--- conflicted
+++ resolved
@@ -93,50 +93,22 @@
 	if err != nil {
 		return fmt.Errorf("error during pre-flight checks: %v", err)
 	}
-<<<<<<< HEAD
-
-	// Generate or read cluster Certificate Authority
-	util.PrintHeader(c.out, "Configuring Certificates")
-	var ca *tls.CA
-	if !c.skipCAGeneration {
-		util.PrettyPrintOk(c.out, "Generating cluster Certificate Authority")
-		ca, err = c.pki.GenerateClusterCA(plan)
-		if err != nil {
-			return fmt.Errorf("error generating CA for the cluster: %v", err)
-		}
-	} else {
-		util.PrettyPrintOk(c.out, "Skipping Certificate Authority generation")
-		ca, err = c.pki.ReadClusterCA(plan)
-		if err != nil {
-			return fmt.Errorf("error reading cluster CA: %v", err)
-		}
-	}
-
-	// Generate node and user certificates
-	err = c.pki.GenerateClusterCerts(plan, ca, []string{"admin"})
-	if err != nil {
-		return fmt.Errorf("error generating certificates for the cluster: %v", err)
-	}
-	util.PrettyPrintOk(c.out, "Generated cluster certificates at %q", c.certsDestination)
-=======
 	fmt.Fprintf(c.out, "\n")
->>>>>>> 40bc6b23
 
 	// Perform the installation
-	util.PrintHeader(c.out, "Installing Cluster")
 	err = c.executor.Install(plan)
 	if err != nil {
 		return fmt.Errorf("error installing: %v", err)
 	}
-	util.PrintOk(c.out, "\nThe cluster was installed successfully.")
+	util.PrintColor(c.out, util.Green, "\nThe cluster was installed successfully\n")
 
 	// Generate kubeconfig
 	util.PrintHeader(c.out, "Generating Kubeconfig File")
 	err = install.GenerateKubeconfig(plan, c.generatedAssetsDir)
 	if err != nil {
-		util.PrettyPrintWarnf(c.out, "Error generating kubeconfig file: %v\n", err)
+		util.PrettyPrintWarn(c.out, "Error generating kubeconfig file: %v\n", err)
 	} else {
-		util.PrettyPrintOkf(c.out, "Generated kubeconfig file in the %q directory.", c.generatedAssetsDir)
+		util.PrettyPrintOk(c.out, "Generated kubeconfig file in the %q directory.", c.generatedAssetsDir)
 		fmt.Fprintf(c.out, "\n")
 		msg := "To use the generated kubeconfig file with kubectl, you can use \"kubectl --kubeconfig %s/kubeconfig\"," +
 			" or you may copy the config file into your home directory: \"cp %[1]s/kubeconfig ~/.kube/config\"\n"
